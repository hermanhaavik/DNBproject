from concurrent.futures import ThreadPoolExecutor
import concurrent.futures
import re
from typing import Any, Sequence

import openai
from azure.search.documents import SearchClient
from azure.search.documents.models import QueryType
from approaches.approach import Approach
from text import nonewlines
import time

class ChatRetrieveThenReadApproach(Approach):
    """
    Simple retrieve-then-read implementation, using the Cognitive Search and OpenAI APIs directly. It first retrieves
    top documents from search, then constructs a prompt with them, and then uses OpenAI to generate an completion
    (answer) with that prompt.
    """

    prompt_prefix = """<|im_start|>system
You are an assistant helps the customers of DNB bank with their questions about insurance, your name is Floyd. Be brief in your answers. Only answer questions about DNB insurance. If you get questions about other insurance providers, tell a joke about insurance. 
Answer ONLY with the facts listed in the list of sources below. If there isn't enough information below, say you don't know. Do not generate answers that don't use the sources below. If asking a clarifying question to the user would help, ask the question.
For tabular information return it as an html table. Do not return markdown format.
Each source has a name followed by colon and the actual information, always include the source name for each fact you use in the response. Use square brackets to reference the source, e.g. [info1.txt]. Don't combine sources, list each source separately, e.g. [info1.txt][info2.pdf].
Make sure to be polite and if its a question you cant answer guide the customers to either a branch office or https://www.dnb.no/en/insurance/house-insurance. 
It is very very important that you only answer questions that are DNB related or insurance related. Nothing else shall be answered, just state you dont know.
{follow_up_questions_prompt}
{injected_prompt}
Sources:
{sources}
<|im_end|>
{chat_history}
"""

    follow_up_questions_prompt_content = """Generate three very brief follow-up questions that the user would likely ask next about their insurance. 
    Use double angle brackets to reference the questions, e.g. <<Are there exclusions for prescriptions?>>.
    Try not to repeat questions that have already been asked.
    Only generate questions and do not generate any text before or after the questions, such as 'Next Questions'"""

    query_prompt_template = """Below is a history of the conversation so far, and a new question asked by the user that needs to be answered by searching in a knowledge base about insurance.
    Generate a search query based on the conversation and the new question. 
    Do not include cited source filenames and document names e.g info.txt or doc.pdf in the search query terms.
    Do not include any text inside [] or <<>> in the search query terms.
    If the question is not in English, translate the question to English before generating the search query.

Chat History:
{chat_history}

Question:
{question}

Search query:
"""

    def __init__(self, search_client: SearchClient, chatgpt_deployment: str, sourcepage_field: str, content_field: str):
        self.search_client = search_client
        self.chatgpt_deployment = chatgpt_deployment
        # self.gpt_deployment = gpt_deployment
        self.sourcepage_field = sourcepage_field
        self.content_field = content_field

    def __source_url_from_doc(self, doc: dict[str, str]):
        # sourcepage = doc[self.sourcepage_field]
        # without_suffix = re.sub(r'-(\d+)\.pdf$', '.pdf', sourcepage)
        # return without_suffix.replace('__', '/')
        return doc["sourceurl"]

    def run(self, history: Sequence[dict[str, str]], overrides: dict[str, Any]) -> Any:
        print("Starting answering process")
        start_time = time.time()

        use_semantic_captions = True if overrides.get("semantic_captions") else False
        top = overrides.get("top") or 3
        exclude_category = overrides.get("exclude_category") or None
        filter = "category ne '{}'".format(exclude_category.replace("'", "''")) if exclude_category else None
    
        step_time = time.time()
        print("Beginning step 1: Generate keyword search query")

        # STEP 1: Generate an optimized keyword search query based on the chat history and the last question
        prompt = self.query_prompt_template.format(chat_history=self.get_chat_history_as_text(history, include_last_turn=False), question=history[-1]["user"])
        completion = openai.Completion.create(
            engine=self.chatgpt_deployment, 
            prompt=prompt, 
            temperature=0.0, 
            max_tokens=32, 
            n=1, 
            stop=["\n"],
            stream=True)

        q = ''
        for i, chunk in enumerate(completion):
            print(f"Query chunk {i}: {chunk.choices[0].text}")
            q += chunk.choices[0].text

        print(f"Finished step 1 in {time.time() - step_time} seconds")

        print("Beginning step 2: Retrieve document from search index")
        step_time = time.time()

        # STEP 2: Retrieve relevant documents from the search index with the GPT optimized query
        if overrides.get("semantic_ranker"):
            r = self.search_client.search(q, 
                                          filter=filter,
                                          query_type=QueryType.SEMANTIC, 
                                          query_language="en-us", 
                                          query_speller="lexicon", 
                                          semantic_configuration_name="default", 
                                          top=top, 
                                          query_caption="extractive|highlight-false" if use_semantic_captions else None)
        else:
            r = self.search_client.search(q, filter=filter, top=top)

        if use_semantic_captions:
            results = [doc[self.sourcepage_field] + ": " + nonewlines(" . ".join([c.text for c in doc['@search.captions']])) for doc in r]
        else:
            results = [doc[self.sourcepage_field] + ": " + nonewlines(doc[self.content_field]) for doc in r]
        content = "\n".join(results)

        print(f"Finished step 2 in {time.time() - step_time} seconds")

        print("Beginning step 3: Generate question answer")
        step_time = time.time()

        follow_up_questions_prompt = self.follow_up_questions_prompt_content if overrides.get("suggest_followup_questions") else ""
        
        # Allow client to replace the entire prompt, or to inject into the exiting prompt using >>>
        prompt_override = overrides.get("prompt_template")
        if prompt_override is None:
            prompt = self.prompt_prefix.format(injected_prompt="", sources=content, chat_history=self.get_chat_history_as_text(history), follow_up_questions_prompt=follow_up_questions_prompt)
        elif prompt_override.startswith(">>>"):
            prompt = self.prompt_prefix.format(injected_prompt=prompt_override[3:] + "\n", sources=content, chat_history=self.get_chat_history_as_text(history), follow_up_questions_prompt=follow_up_questions_prompt)
        else:
            prompt = prompt_override.format(sources=content, chat_history=self.get_chat_history_as_text(history), follow_up_questions_prompt=follow_up_questions_prompt)

        max_time_limit = 4
        print(f"Max time limit for question answering has been set to {max_time_limit} seconds")

#Implementation of timeout in chat approach.

        with concurrent.futures.ThreadPoolExecutor() as executor:
            print("Starting question answering thread")
            future = executor.submit(self.get_completion,prompt, overrides)

            try:
                completion = future.result(timeout=max_time_limit)
            except TimeoutError:
                print(f"Answer generation timed out... Took more than {max_time_limit} seconds")
                return {"data_points": results, "answer": "Took to long for OpenAI to create answer, please try again:)", "thoughts": f"Searched for:<br>{q}<br><br>Prompt:<br>" + prompt.replace('\n', '<br>')}
        # STEP 3: Generate a contextual and content specific answer using the search results and chat history, 
     
        """
        completion = openai.Completion.create(
            engine=self.chatgpt_deployment, 
            prompt=prompt, 
            temperature=overrides.get("temperature") or 0.7, 
            max_tokens=1024, 
            n=1, 
            stop=["<|im_end|>", "<|im_start|>"],
            stream=True)
        """
        
        print(completion)
        answer = ''
        for i, chunk in enumerate(completion):
            print(f"Answer chunk {i}: {chunk.choices[0].text}")
            answer += chunk.choices[0].text

        print(f"Finished step 3 in {time.time() - step_time} seconds")

        print(f"Answering process completed in {time.time() - start_time} seconds")

        return {"data_points": results, "answer": answer, "thoughts": f"Searched for:<br>{q}<br><br>Prompt:<br>" + prompt.replace('\n', '<br>')}
    
    def get_chat_history_as_text(self, history: Sequence[dict[str, str]], include_last_turn: bool=True, approx_max_tokens: int=1000) -> str:
        history_text = ""
        for h in reversed(history if include_last_turn else history[:-1]):
            history_text = """<|im_start|>user""" + "\n" + h["user"] + "\n" + """<|im_end|>""" + "\n" + """<|im_start|>assistant""" + "\n" + (h.get("bot", "") + """<|im_end|>""" if h.get("bot") else "") + "\n" + history_text
            if len(history_text) > approx_max_tokens*4:
                break    
        return history_text
<<<<<<< HEAD
=======


    def get_completion(self, prompt, overrides):
        return openai.Completion.create(
            engine=self.chatgpt_deployment, 
            prompt=prompt, 
            temperature=overrides.get("temperature") or 0.7, 
            max_tokens=1024, 
            n=1, 
            stop=["<|im_end|>", "<|im_start|>"],
            stream=True
            )

        
>>>>>>> 83bf3c51
<|MERGE_RESOLUTION|>--- conflicted
+++ resolved
@@ -1,6 +1,5 @@
 from concurrent.futures import ThreadPoolExecutor
 import concurrent.futures
-import re
 from typing import Any, Sequence
 
 import openai
@@ -179,8 +178,6 @@
             if len(history_text) > approx_max_tokens*4:
                 break    
         return history_text
-<<<<<<< HEAD
-=======
 
 
     def get_completion(self, prompt, overrides):
@@ -195,4 +192,17 @@
             )
 
         
->>>>>>> 83bf3c51
+
+
+    def get_completion(self, prompt, overrides):
+        return openai.Completion.create(
+            engine=self.chatgpt_deployment, 
+            prompt=prompt, 
+            temperature=overrides.get("temperature") or 0.7, 
+            max_tokens=1024, 
+            n=1, 
+            stop=["<|im_end|>", "<|im_start|>"],
+            stream=True
+            )
+
+        
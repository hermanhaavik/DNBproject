import time
import re
import concurrent.futures
from typing import Any, Sequence
import openai
import openai.error
from azure.search.documents import SearchClient
from azure.search.documents.models import QueryType
from approaches.approach import Approach
from text import nonewlines
from azure.ai.translation.text import TextTranslationClient, TranslatorCredential
from azure.ai.translation.text.models import InputTextItem
from azure.core.exceptions import HttpResponseError

class ChatRetrieveThenReadApproach(Approach):
    """
    Simple retrieve-then-read implementation, using the Cognitive Search and OpenAI APIs directly. It first retrieves
    top documents from search, then constructs a prompt with them, and then uses OpenAI to generate an completion
    (answer) with that prompt.
    """

    SYSTEM = "system"
    USER = "user"
    ASSISTANT = "assistant"

    DOCUMENT_SCORE_CUTOFF = 0.5

    CHATGPT_TIMEOUT = 600
    CHATGPT_RETRY_WAIT = 1
    CHATGPT_MAX_RETRIES = 3


    assistant_prompt = """
You are helpful insurance customer assistant representing DNB bank ASA. You respond with the same language as the question wes asked. Be brief in your answers. If the user asks something unrelated to DNB insurance, say that you can't answer that.
Answer ONLY with the facts listed in the list of sources below ```Sources```. If there isn't enough information below or the answer is not related to the sources, say you don't know. If asking a clarifying question to the user would help, ask the question.
For tabular information return it as an html table. Do not return markdown format.
Each source has a name followed by colon and the actual information, always include the source name for each fact you use in the response. Use square brackets to reference the source, e.g. [info1.txt]. Don't combine sources, list each source separately, e.g. [info1.txt][info2.pdf].
When asked a question and there are no sources available, tell the customer that you unfortunately cant answer that, as its not in your sources.
When asked a question you have been asked earlier in the chat, tell the customer the same thing as earlier, or tell them to be more specific please
Examples:
User: Does DNB offer house insurance?
Assistent: DNB does offer house insurance [Source 1]
User: What is the price of the house insurance?
Assistent: That depends on several factors, allow us to calculate how much insurance is going to cost you by going to our website. [Source 1]
User: What is the difference between a cat and a dog?
Assistent: Unfortunately I cant answer that, as its not in the sources I have been given, please ask something related to house or content insurance
User: What is Kasko?
Assistent: Unfortunately I cant answer that, as its not in the sources I have been given, please ask something related to house or content insurance
{follow_up_questions_prompt}
{injected_prompt}
```Sources```
{sources}
"""

    query_prompt = """Below is a history of the conversation so far, and a new question asked by the user that needs to be answered by searching in a knowledge base about DNB insurance.
Generate a search query based on the conversation and the new question. 
Do not include cited source filenames and document names e.g info.txt or doc.pdf in the search query terms.
Do not include any text inside [] or <<>> in the search query terms.
Do not include any special characters like '+'.
<<<<<<< HEAD
Translate the question to English before generating the search query if necessarry.
---
=======
It is important that the search query is in english such that cognitive search can search efficient you can use the example below:
"Query: Hva er husforsikring?
Search query: What is house insurance?
Query: ¿Cuánto cuesta el seguro de automóvil? "
Search query: What does car insurance cost?
Query: Was ist der Unterschied zwischen Hausratversicherung und Hausratversicherung?
Search query: What is the difference between contents insurance and home insurance

 

>>>>>>> bf6fd44f
History:
{history}
"""
    few_shot_examples = [
    {
        "role": USER, 'content': "Does DNB offer house insurance?"
    },    
    {
        "role": ASSISTANT, 'content': "DNB does offer house insurance [Source Name 1] "
    },
    {
        "role": USER, 'content': "What is Toppkasko" 
    },
    {
        "role": ASSISTANT, 'content': "Im sorry, i have no sources about that, please ask about something related to house insurance",
    },

    {
        "role": USER, 'content': "Does house insurance also cover fungus and rot?",
        
    },
    {
        "role": ASSISTANT, 'content': "House insurance from DNB can also cover fungus and rot as additional add ons, go to the insurance website to find more information about what add ons are availabel and their price [Source Name 2] [Source Name 5]",
    },

    {
        "role": USER, 'content': "What is the best insurance for me?",

    },    
    {
        "role": ASSISTANT, 'content': "There are several factors that are of relevance when finding a suitable insurance, talking with a DNB employee can help you with finding out what fits for you, or checking out the website [Source Name 2]",
    } ,
    {
        "role": USER, 'content': "What is the difference between a cat and a dog",
       
    },
    {
         "role": ASSISTANT, 'content': "Im sorry, i have no sources about that, please ask about something related to house insurance",
    }

    ]

    query_prompt_few_shots = [
        {'role' : USER, 'content' : 'What house insurance does DNB provide?' },
        {'role' : ASSISTANT, 'content' : 'house insurance types' },
        {'role' : USER, 'content' : 'What does standard house insurance cover?' },
        {'role' : ASSISTANT, 'content' : 'standard house insurance coverage' }
    ]

    follow_up_questions_prompt_content = """After giving your answer, generate three very brief follow-up questions that the user would likely ask next about their insurance.
    Use double angle brackets to reference the questions, e.g. <<What is the cheapest alternative?>>.
    Try not to repeat questions that have already been asked.
    Only generate questions and do not generate any text before or after the questions, such as 'Next Questions'"""

    def __init__(self, search_client: SearchClient, chatgpt_deployment: str, sourcepage_field: str, content_field: str):
        self.search_client = search_client
        self.chatgpt_deployment = chatgpt_deployment
        self.sourcepage_field = sourcepage_field
        self.content_field = content_field
        self.executor = concurrent.futures.ThreadPoolExecutor()
        # Translate cliente 
        # set `<your-key>`, `<your-endpoint>`, and  `<region>` variables with the values from the Azure portal
        key = "511b17623f764091a3cea6d47747548f"
        endpoint = "https://api.cognitive.microsofttranslator.com/"
        region = "westeurope"
        try: 
            credential = TranslatorCredential(key, region)
            self.text_translator = TextTranslationClient(endpoint=endpoint, credential=credential)
        except HttpResponseError as exception:
            print(f"Error Code: {exception.error.code}")
            print(f"Message: {exception.error.message}")

    def identify_language(self,q:str)->str:
       self.text_translator.get_languages()
       return ""
    
    def translate_language(self,q:str,source_language:str,target_language:str)->str:
        translated_query = ""
        print(f"QUERY: {q}")
        input_text_elements = [ InputTextItem(text = q) ]
        response = self.text_translator.translate(content = input_text_elements, to = [target_language], from_parameter = source_language)
        print(f"THE RESPONSE {response}")
        translation = response[0] if response else None
        if not translation:
            return None
        translated_query = translation['translations'][0]['text']
        print(f"translated query: {translated_query}")
        return translated_query

    def run(self, history: Sequence[dict[str, str]], overrides: dict[str, Any]) -> Any:
        start_time = time.time()

        print("Starting answering process")
        print(f"Max time limit for chatGPT has been set to {self.CHATGPT_TIMEOUT} seconds")

        use_semantic_captions = True if overrides.get("semantic_captions") else False
        top = overrides.get("top") or 6
        exclude_category = overrides.get("exclude_category") or None
        filter = "category ne '{}'".format(exclude_category.replace("'", "''")) if exclude_category else None
    
        print("Beginning step 1: Generate keyword search query")

        filtered_history = self.clear_history(history)
        

        step_time = time.time()
        search_query = self.generate_keyword_query(filtered_history, overrides, self.CHATGPT_TIMEOUT)
        print(f"Finished step 1 in {time.time() - step_time} seconds")

        if search_query == None:
            return {"data_points": "", "answer": "Could not generate query, please try again.", "thoughts": ""}

        print(f" Original search query: {search_query}")
      
        print("Beginning step 2: Retrieve documents from search index")

        step_time = time.time()
        documents = self.retrieve_documents(search_query, top, filter, use_semantic_captions, overrides)
        source_list = self.documents_to_sources(documents, use_semantic_captions)
        sources = len(source_list) and "\n".join(source_list) or ""

        print(f"Finished step 2 in {time.time() - step_time} seconds")
        print("Beginning step 3: Generate question answer")

        step_time = time.time()
        prompt = self.format_assistant_prompt(sources, overrides)
        answer = self.generate_question_answer(prompt, filtered_history, overrides, self.CHATGPT_TIMEOUT)
        if answer == None:
            print("WARNING: Timeout before generating question answer")
            answer = "Could not answer question, please try again."
            

        if not self.check_answer_sources(answer, documents):
            print("WARNING: Generated question answer used sources incorrectly")
            answer = "Sorry, I do not have information related to your question."

        print(f"Finished step 3 in {time.time() - step_time} seconds")
        print(f"Answering process completed in {time.time() - start_time} seconds")

        thoughts = f"Searched for:<br>{search_query}<br><br>Prompt:<br>" + prompt.replace('\n', '<br>')
        return {"data_points": source_list, "answer": answer, "thoughts": thoughts}

    def generate_keyword_query(self, history, overrides, timeout):
        user_question = f"Generate search query for: {history[-1][self.USER]}"
        prompt = self.query_prompt.format(history=self.history_as_text(history[:-1]))
        messages = self.format_chat_messages(system_prompt=prompt, history=[], user_question=user_question, few_shot=self.query_prompt_few_shots)
        future = self.executor.submit(self.get_completion, messages, overrides)
        try:
            completion = future.result(timeout=timeout)
            return completion.choices[0].message.content
        except concurrent.futures.TimeoutError:
            return None

    def retrieve_documents(self, query, top, filter, use_semantic_captions, overrides):
        if overrides.get("semantic_ranker"):
            r = self.search_client.search(query, 
                                          filter=filter,
                                          query_type=QueryType.SEMANTIC, 
                                          query_language="en-us", 
                                          query_speller="lexicon", 
                                          semantic_configuration_name="default", 
                                          top=top,
                                          query_caption="extractive|highlight-false" if use_semantic_captions else None)
        
        else:
            r = self.search_client.search(query, filter=filter, top=top)

        documents = []
        for doc in r:
            score = doc["@search.score"]
            if score < self.DOCUMENT_SCORE_CUTOFF:
                print(f"Removed doc {doc[self.sourcepage_field]} with score {score}")
            else:
                print(f"Kept doc {doc[self.sourcepage_field]} with score {score}")
                documents.append(doc)
        
        return documents

    def documents_to_sources(self, documents, use_semantic_captions):
        if use_semantic_captions:
            results = [doc[self.sourcepage_field] + ": " + nonewlines(" . ".join([c.text for c in doc['@search.captions']])) for doc in documents]
        else:
            results = [doc[self.sourcepage_field] + ": " + nonewlines(doc[self.content_field]) for doc in documents]

        return results

    def check_answer_sources(self, answer, documents):
        answer_sources = re.findall(r"\[([^]]+)\]", answer)
        document_names = [doc[self.sourcepage_field] for doc in documents]

        print("Answer sources: ", answer_sources)
        print("Document names: ", document_names)

        for source in answer_sources:
            if source not in document_names:
                print(f"Tried to use incorrect source {source} in answer")
                return False

        return True

    def format_assistant_prompt(self, sources, overrides):
        follow_up_questions_prompt = self.follow_up_questions_prompt_content if overrides.get("suggest_followup_questions") else ""
        
        # Allow client to replace the entire prompt, or to inject into the exiting prompt using >>>
        prompt_override = overrides.get("prompt_template")
        if prompt_override is None:
            prompt = self.assistant_prompt.format(follow_up_questions_prompt=follow_up_questions_prompt, injected_prompt="", sources=sources)
        elif prompt_override.startswith(">>>"):
            prompt = self.assistant_prompt.format(follow_up_questions_prompt=follow_up_questions_prompt, injected_prompt=prompt_override[3:] + "\n", sources=sources)
        else:
            prompt = prompt_override.format(follow_up_questions_prompt=follow_up_questions_prompt, sources=sources)

        return prompt

    def generate_question_answer(self, prompt, history, overrides, timeout):
        messages = self.format_chat_messages(system_prompt=prompt, history=history, user_question=history[-1][self.USER])
        future = self.executor.submit(self.get_completion, messages, overrides)
        try:
            completion = future.result(timeout=timeout)
            if completion:
                return completion.choices[0].message.content
            return None
        except concurrent.futures.TimeoutError:
            return None
    
    def get_completion(self, messages, overrides):
        retries = 0
        while retries <= self.CHATGPT_MAX_RETRIES:
            if retries > 0:
                print(f"Completion failed. Retry number {retries}")

                # Wait a bit before retrying
                time.sleep(self.CHATGPT_RETRY_WAIT)

            try:
                completion = openai.ChatCompletion.create(
                engine=self.chatgpt_deployment,
                messages=messages,
                temperature=overrides.get("temperature") or 0,
                max_tokens=1024,
                n=1,
                )

                return completion
            except openai.error.Timeout as e:
                print(f"OpenAI API request timed out: {e}")
            except openai.error.APIError as e:
                print(f"OpenAI API returned an API Error: {e}")

            retries += 1

        return None


    def format_chat_messages(self, system_prompt: str, history: Sequence[dict[str, str]], user_question: str, few_shot: Sequence[dict[str, str]] = []):
        messages = [{"role": self.SYSTEM, "content": system_prompt}]

        for shot in few_shot:
            messages.append({"role": self.SYSTEM, "name": f"example_{shot.get('role')}", "content": shot.get("content")})

        if len(history) > 0:
            for interaction in history[:-1]:
                for role, content in interaction.items():
                    messages.append({"role": role, "content": content})

        messages.append({"role": self.USER, "content": user_question})

        return messages

    def history_as_text(self, history):
        text = "" 
        for interaction in history:
            for role, content in interaction.items():
                text = "\n".join([text, f"{role}: {content}"])

        return text

    def clear_history(self, history):
        filtered_history = []

        for entry in history:
            if 'assistant' not in entry or ']' in entry['assistant']:
                filtered_history.append(entry)
        print("new history")
        print(filtered_history)
        return filtered_history<|MERGE_RESOLUTION|>--- conflicted
+++ resolved
@@ -57,10 +57,6 @@
 Do not include cited source filenames and document names e.g info.txt or doc.pdf in the search query terms.
 Do not include any text inside [] or <<>> in the search query terms.
 Do not include any special characters like '+'.
-<<<<<<< HEAD
-Translate the question to English before generating the search query if necessarry.
----
-=======
 It is important that the search query is in english such that cognitive search can search efficient you can use the example below:
 "Query: Hva er husforsikring?
 Search query: What is house insurance?
@@ -71,7 +67,6 @@
 
  
 
->>>>>>> bf6fd44f
 History:
 {history}
 """
